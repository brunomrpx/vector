use vrl::prelude::*;

fn to_string(value: Value) -> std::result::Result<Value, ExpressionError> {
    use chrono::SecondsFormat;
    use Value::*;
    let value = match value {
        v @ Bytes(_) => v,
        Integer(v) => v.to_string().into(),
        Float(v) => v.to_string().into(),
        Boolean(v) => v.to_string().into(),
        Timestamp(v) => v.to_rfc3339_opts(SecondsFormat::AutoSi, true).into(),
        Null => "".into(),
        v => return Err(format!(r#"unable to coerce {} into "string""#, v.kind()).into()),
    };
    Ok(value)
}

#[derive(Clone, Copy, Debug)]
pub struct ToString;

impl Function for ToString {
    fn identifier(&self) -> &'static str {
        "to_string"
    }

    fn parameters(&self) -> &'static [Parameter] {
        &[Parameter {
            keyword: "value",
            kind: kind::ANY,
            required: true,
        }]
    }

    fn examples(&self) -> &'static [Example] {
        &[
            Example {
                title: "string",
                source: "to_string(s'foo')",
                result: Ok("foo"),
            },
            Example {
                title: "integer",
                source: "to_string(5)",
                result: Ok("s'5'"),
            },
            Example {
                title: "float",
                source: "to_string(5.6)",
                result: Ok("s'5.6'"),
            },
            Example {
                title: "true",
                source: "to_string(true)",
                result: Ok("s'true'"),
            },
            Example {
                title: "false",
                source: "to_string(false)",
                result: Ok("s'false'"),
            },
            Example {
                title: "null",
                source: "to_string(null)",
                result: Ok(""),
            },
            Example {
                title: "timestamp",
                source: "to_string(t'2020-01-01T00:00:00Z')",
                result: Ok("2020-01-01T00:00:00Z"),
            },
            Example {
                title: "array",
                source: "to_string!([])",
                result: Err(
                    r#"function call error for "to_string" at (0:14): unable to coerce "array" into "string""#,
                ),
            },
            Example {
                title: "object",
                source: "to_string!({})",
                result: Err(
                    r#"function call error for "to_string" at (0:14): unable to coerce "object" into "string""#,
                ),
            },
            Example {
                title: "regex",
                source: "to_string!(r'foo')",
                result: Err(
                    r#"function call error for "to_string" at (0:18): unable to coerce "regex" into "string""#,
                ),
            },
        ]
    }

    fn compile(
        &self,
        _state: &state::Compiler,
        _ctx: &FunctionCompileContext,
        mut arguments: ArgumentList,
    ) -> Compiled {
        let value = arguments.required("value");

        Ok(Box::new(ToStringFn { value }))
    }

    fn call_by_vm(&self, _ctx: &mut Context, args: &mut VmArgumentList) -> Resolved {
        let value = args.required("value");

        to_string(value)
    }
}

#[derive(Debug, Clone)]
struct ToStringFn {
    value: Box<dyn Expression>,
}

impl Expression for ToStringFn {
    fn resolve(&self, ctx: &mut Context) -> Resolved {
<<<<<<< HEAD
        use chrono::SecondsFormat;
        use Value::*;

        let value = match self.value.resolve(ctx)? {
            v @ Bytes(_) => v,
            Integer(v) => v.to_string().into(),
            Float(v) => v.to_string().into(),
            Boolean(v) => v.to_string().into(),
            Timestamp(v) => v.to_rfc3339_opts(SecondsFormat::AutoSi, true).into(),
            Null => "".into(),
            v => return Err(format!(r#"unable to coerce {} into "string""#, v.vrl_kind()).into()),
        };

        Ok(value)
=======
        let value = self.value.resolve(ctx)?;

        to_string(value)
>>>>>>> e9e692b9
    }

    fn type_def(&self, state: &state::Compiler) -> TypeDef {
        self.value
            .type_def(state)
            .fallible_unless(
                Kind::Bytes
                    | Kind::Integer
                    | Kind::Float
                    | Kind::Boolean
                    | Kind::Null
                    | Kind::Timestamp,
            )
            .bytes()
    }
}

#[cfg(test)]
mod tests {
    use super::*;

    test_function![
        to_string => ToString;

        integer {
            args: func_args![value: 20],
            want: Ok("20"),
            tdef: TypeDef::new().bytes(),
        }

        float {
            args: func_args![value: 20.5],
            want: Ok("20.5"),
            tdef: TypeDef::new().bytes(),
        }
    ];
}<|MERGE_RESOLUTION|>--- conflicted
+++ resolved
@@ -117,26 +117,9 @@
 
 impl Expression for ToStringFn {
     fn resolve(&self, ctx: &mut Context) -> Resolved {
-<<<<<<< HEAD
-        use chrono::SecondsFormat;
-        use Value::*;
-
-        let value = match self.value.resolve(ctx)? {
-            v @ Bytes(_) => v,
-            Integer(v) => v.to_string().into(),
-            Float(v) => v.to_string().into(),
-            Boolean(v) => v.to_string().into(),
-            Timestamp(v) => v.to_rfc3339_opts(SecondsFormat::AutoSi, true).into(),
-            Null => "".into(),
-            v => return Err(format!(r#"unable to coerce {} into "string""#, v.vrl_kind()).into()),
-        };
-
-        Ok(value)
-=======
         let value = self.value.resolve(ctx)?;
 
         to_string(value)
->>>>>>> e9e692b9
     }
 
     fn type_def(&self, state: &state::Compiler) -> TypeDef {
