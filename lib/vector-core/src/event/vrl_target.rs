--- conflicted
+++ resolved
@@ -47,7 +47,7 @@
     fn next(&mut self) -> Option<Self::Item> {
         self.iter.next().map(|v| {
             match v {
-                value @ Value::Object(_) => LogEvent::from_value(value, self.metadata.clone()),
+                value @ Value::Object(_) => LogEvent::from_parts(value, self.metadata.clone()),
                 value => {
                     let mut log = LogEvent::new_with_metadata(self.metadata.clone());
                     log.insert(log_schema().message_key(), value);
@@ -66,7 +66,7 @@
         self.iter.next().map(|v| {
             match v {
                 value @ Value::Object(_) => {
-                    TraceEvent::from(LogEvent::from_value(value, self.metadata.clone()))
+                    TraceEvent::from(LogEvent::from_parts(value, self.metadata.clone()))
                 }
                 value => {
                     let mut log = LogEvent::new_with_metadata(self.metadata.clone());
@@ -109,7 +109,7 @@
         match self {
             VrlTarget::LogEvent(value, metadata) => match value {
                 value @ Value::Object(_) => {
-                    TargetEvents::One(LogEvent::from_value(value, metadata).into())
+                    TargetEvents::One(LogEvent::from_parts(value, metadata).into())
                 }
 
                 Value::Array(values) => TargetEvents::Logs(TargetIter {
@@ -126,7 +126,7 @@
             },
             VrlTarget::Trace(value, metadata) => match value {
                 value @ Value::Object(_) => {
-                    let log = LogEvent::from_value(value, metadata);
+                    let log = LogEvent::from_parts(value, metadata);
                     TargetEvents::One(TraceEvent::from(log).into())
                 }
 
@@ -610,35 +610,32 @@
     map.into()
 }
 
-<<<<<<< HEAD
-// Turn a `Value` back into `LogEvents`:
-// * In the common case, where `.` is a map, just create an event using it as the event fields.
-// * If `.` is an array, map over all of the values to create log events:
-//   * If an element is an object, create an event using that as fields.
-//   * If an element is anything else, assign to the `message` key.
-// * If `.` is anything else, assign to the `message` key.
-fn value_into_logevents(value: Value, metadata: EventMetadata) -> impl Iterator<Item = LogEvent> {
-    match value {
-        Value::Object(object) => Box::new(std::iter::once(LogEvent::from_map(object, metadata)))
-            as Box<dyn Iterator<Item = LogEvent>>,
-        Value::Array(values) => Box::new(values.into_iter().map(move |v| match v {
-            Value::Object(object) => LogEvent::from_map(object, metadata.clone()),
-            v => {
-                let mut log = LogEvent::new_with_metadata(metadata.clone());
-                log.insert(log_schema().message_key(), v);
-                log
-            }
-        })) as Box<dyn Iterator<Item = LogEvent>>,
-        v => {
-            let mut log = LogEvent::new_with_metadata(metadata);
-            log.insert(log_schema().message_key(), v);
-            Box::new(std::iter::once(log)) as Box<dyn Iterator<Item = LogEvent>>
-        }
-    }
-}
-
-=======
->>>>>>> a31d99cf
+// // Turn a `Value` back into `LogEvents`:
+// // * In the common case, where `.` is a map, just create an event using it as the event fields.
+// // * If `.` is an array, map over all of the values to create log events:
+// //   * If an element is an object, create an event using that as fields.
+// //   * If an element is anything else, assign to the `message` key.
+// // * If `.` is anything else, assign to the `message` key.
+// fn value_into_logevents(value: Value, metadata: EventMetadata) -> impl Iterator<Item = LogEvent> {
+//     match value {
+//         Value::Object(object) => Box::new(std::iter::once(LogEvent::from_map(object, metadata)))
+//             as Box<dyn Iterator<Item = LogEvent>>,
+//         Value::Array(values) => Box::new(values.into_iter().map(move |v| match v {
+//             Value::Object(object) => LogEvent::from_map(object, metadata.clone()),
+//             v => {
+//                 let mut log = LogEvent::new_with_metadata(metadata.clone());
+//                 log.insert(log_schema().message_key(), v);
+//                 log
+//             }
+//         })) as Box<dyn Iterator<Item = LogEvent>>,
+//         v => {
+//             let mut log = LogEvent::new_with_metadata(metadata);
+//             log.insert(log_schema().message_key(), v);
+//             Box::new(std::iter::once(log)) as Box<dyn Iterator<Item = LogEvent>>
+//         }
+//     }
+// }
+
 #[derive(Debug, Snafu)]
 enum MetricPathError<'a> {
     #[snafu(display("cannot set root path"))]
