use crate::{
    config::{log_schema, DataType, TransformConfig, TransformDescription},
<<<<<<< HEAD
    event::{Event, LookupBuf, Value},
    internal_events::{
        KeyValueEventProcessed, KeyValueFieldDoesNotExist, KeyValueParseFailed,
        KeyValueTargetExists,
    },
=======
    event::{Event, Value},
    internal_events::{KeyValueFieldDoesNotExist, KeyValueParseFailed, KeyValueTargetExists},
>>>>>>> 507caed1
    transforms::{FunctionTransform, Transform},
    types::{parse_conversion_map, Conversion},
};
use serde::{Deserialize, Serialize};
use std::collections::HashMap;
use std::str;

#[derive(Clone, Debug, Derivative, Deserialize, Serialize)]
#[serde(default, deny_unknown_fields)]
#[derivative(Default)]
pub struct KeyValueConfig {
    #[derivative(Default(value = "true"))]
    pub drop_field: bool,
    pub field: Option<LookupBuf>,
    pub field_split: Option<String>,
    #[derivative(Default(value = "true"))]
    pub overwrite_target: bool,
    pub separator: Option<String>,
    pub target_field: Option<LookupBuf>,
    pub trim_key: Option<String>,
    pub trim_value: Option<String>,
    pub types: HashMap<LookupBuf, String>,
}

inventory::submit! {
    TransformDescription::new::<KeyValueConfig>("key_value_parser")
}

impl_generate_config_from_default!(KeyValueConfig);

#[async_trait::async_trait]
#[typetag::serde(name = "key_value_parser")]
impl TransformConfig for KeyValueConfig {
    async fn build(&self) -> crate::Result<Transform> {
        let conversions = parse_conversion_map(
            &self
                .types
                .iter()
                .map(|(k, v)| (k.to_string(), v.clone()))
                .collect(),
        )?
        .into_iter()
        .map(|(k, v)| (k.into(), v))
        .collect();
        let field = self
            .field
            .clone()
            .unwrap_or_else(|| log_schema().message_key().clone());

        let separator = self.separator.clone().unwrap_or_else(|| " ".to_string());
        let trim_key = self.trim_key.as_ref().map(|key| key.chars().collect());
        let trim_value = self.trim_value.as_ref().map(|key| key.chars().collect());

        // Ensure the field being dropped is not the target field.
        let drop_field = self.drop_field
            && self
                .target_field
                .as_ref()
                .map(|target_field| &field != target_field)
                .unwrap_or(true);
        let target_field = self.target_field.clone();
        let overwrite_target = self.overwrite_target;

        let mut field_split = self.field_split.clone().unwrap_or_else(|| "=".to_string());
        if field_split.is_empty() {
            field_split = "=".to_string();
        }

        Ok(Transform::function(KeyValue {
            conversions,
            drop_field,
            field,
            field_split,
            overwrite_target,
            separator,
            target_field,
            trim_key,
            trim_value,
        }))
    }

    fn input_type(&self) -> DataType {
        DataType::Log
    }

    fn output_type(&self) -> DataType {
        DataType::Log
    }

    fn transform_type(&self) -> &'static str {
        "key_value_parser"
    }
}

#[derive(Debug, Clone)]
pub struct KeyValue {
    conversions: HashMap<LookupBuf, Conversion>,
    drop_field: bool,
    field: LookupBuf,
    field_split: String,
    overwrite_target: bool,
    separator: String,
    target_field: Option<LookupBuf>,
    trim_key: Option<Vec<char>>,
    trim_value: Option<Vec<char>>,
}

impl KeyValue {
    fn parse_pair(&self, pair: &str) -> Option<(String, String)> {
        let pair = pair.trim();
        let field_split = &self.field_split;

        let split_index = pair.find(field_split).unwrap_or(0);
        let (key, _val) = pair.split_at(split_index);
        let key = key.trim();
        if key.is_empty() {
            return None;
        }
        let key = match &self.trim_key {
            Some(trim_key) => key.trim_matches(trim_key as &[_]),
            None => key,
        };

        let val = pair[split_index + field_split.len()..].trim();
        let val = match &self.trim_value {
            Some(trim_value) => val.trim_matches(trim_value as &[_]),
            None => val,
        };

        Some((key.to_string(), val.to_string()))
    }
}

impl FunctionTransform for KeyValue {
    fn transform(&mut self, output: &mut Vec<Event>, mut event: Event) {
        let log = event.as_mut_log();
        let value = log.get(&self.field).map(|s| s.to_string_lossy());

        if let Some(value) = &value {
            let pairs = value
                .split(&self.separator)
                .filter_map(|pair| self.parse_pair(pair));

            if let Some(target_field) = &self.target_field {
                if log.contains(target_field) {
                    if self.overwrite_target {
                        log.remove(target_field, false);
                    } else {
                        emit!(KeyValueTargetExists {
                            target_field: &target_field
                        });
                        return output.push(event);
                    }
                }
            }

            for (mut key, val) in pairs {
                if let Some(target_field) = self.target_field.to_owned() {
                    key = format!("{}.{}", target_field, key);
                }
                let key_lookup_buf = LookupBuf::from(key);

                if let Some(conv) = self.conversions.get(&key_lookup_buf) {
                    match conv.convert::<Value>(val.into()) {
                        Ok(value) => {
                            log.insert(key_lookup_buf, value);
                        }
                        Err(error) => {
                            emit!(KeyValueParseFailed {
                                key: &key_lookup_buf,
                                error
                            });
                        }
                    }
                } else {
                    log.insert(key_lookup_buf, val);
                }
            }

            if self.drop_field {
                log.remove(&self.field, false);
            }
        } else {
            emit!(KeyValueFieldDoesNotExist { field: &self.field });
        };

        output.push(event)
    }
}

#[cfg(test)]
mod tests {
    use super::KeyValueConfig;
    use crate::{
        config::TransformConfig,
        event::{LogEvent, Lookup, LookupBuf, Value},
        log_event,
    };

    async fn parse_log(
        text: &str,
        separator: Option<String>,
        field_split: Option<String>,
        drop_field: bool,
        types: &[(&str, &str)],
        target_field: Option<LookupBuf>,
        trim_key: Option<String>,
        trim_value: Option<String>,
    ) -> LogEvent {
        let event = log_event! {
            crate::config::log_schema().message_key().clone() => text.to_string(),
            crate::config::log_schema().timestamp_key().clone() => chrono::Utc::now(),
        };

        let mut parser = KeyValueConfig {
            separator,
            field_split,
            field: None,
            drop_field,
            types: types.iter().map(|&(k, v)| (k.into(), v.into())).collect(),
            target_field,
            overwrite_target: false,
            trim_key,
            trim_value,
        }
        .build()
        .await
        .unwrap();

        let parser = parser.as_function();

        parser.transform_one(event).unwrap().into_log()
    }

    #[tokio::test]
    async fn it_separates_whitespace() {
        let log = parse_log("foo=bar beep=bop", None, None, true, &[], None, None, None).await;
        assert_eq!(log[Lookup::from("foo")], Value::Bytes("bar".into()));
        assert_eq!(log[Lookup::from("beep")], Value::Bytes("bop".into()));
    }

    #[tokio::test]
    async fn it_separates_csv_kv() {
        let log = parse_log(
            "foo=bar, beep=bop, score=10",
            Some(",".to_string()),
            None,
            false,
            &[],
            None,
            None,
            None,
        )
        .await;
        assert_eq!(log[Lookup::from("foo")], Value::Bytes("bar".into()));
        assert_eq!(log[Lookup::from("beep")], Value::Bytes("bop".into()));
    }

    #[tokio::test]
    async fn it_handles_whitespace_in_fields() {
        let log = parse_log(
            "foo:bar, beep : bop, score :10",
            Some(",".to_string()),
            Some(":".to_string()),
            false,
            &[("score", "integer")],
            None,
            None,
            None,
        )
        .await;
        assert_eq!(log[Lookup::from("foo")], Value::Bytes("bar".into()));
        assert_eq!(log[Lookup::from("beep")], Value::Bytes("bop".into()));
        assert_eq!(log[Lookup::from("score")], Value::Integer(10));
    }

    #[tokio::test]
    async fn it_handles_multi_char_splitters() {
        let log = parse_log(
            "foo=>bar || beep => bop || score=>10",
            Some("||".to_string()),
            Some("=>".to_string()),
            false,
            &[("score", "integer")],
            None,
            None,
            None,
        )
        .await;

        assert_eq!(log[Lookup::from("foo")], Value::Bytes("bar".into()));
        assert_eq!(log[Lookup::from("beep")], Value::Bytes("bop".into()));
        assert_eq!(log[Lookup::from("score")], Value::Integer(10));
    }

    #[tokio::test]
    async fn it_handles_splitters_in_value() {
        let log = parse_log(
            "foo==bar, beep=bop=bap , score=10",
            Some(",".to_string()),
            None,
            false,
            &[("score", "integer")],
            None,
            None,
            None,
        )
        .await;
        assert_eq!(log[Lookup::from("foo")], Value::Bytes("=bar".into()));
        assert_eq!(log[Lookup::from("beep")], Value::Bytes("bop=bap".into()));
        assert_eq!(log[Lookup::from("score")], Value::Integer(10));
    }

    #[tokio::test]
    async fn it_handles_empty_values() {
        let log = parse_log(
            "foo::0, bop::beep, score::",
            Some(",".to_string()),
            Some("::".to_string()),
            false,
            &[],
            None,
            None,
            None,
        )
        .await;
        assert!(log.contains(Lookup::from("score")));
        assert_eq!(log[Lookup::from("score")], Value::Bytes("".into()))
    }

    #[tokio::test]
    async fn it_handles_empty_keys() {
        let log = parse_log(
            "foo::0, ::beep, score::12",
            Some(",".to_string()),
            Some("::".to_string()),
            false,
            &[],
            None,
            None,
            None,
        )
        .await;
        assert!(log.contains(Lookup::from("foo")));
        assert!(!log.contains(Lookup::from("beep")));
        assert!(log.contains(Lookup::from("score")));
    }

    #[tokio::test]
    async fn it_accepts_brackets() {
        let log = parse_log(
            r#"{"foo"}:0, ""bop":[beep], [score]:78"#,
            Some(",".to_string()),
            Some(":".to_string()),
            false,
            &[],
            None,
            Some("\"{}".to_string()),
            None,
        )
        .await;
        assert_eq!(log[Lookup::from("bop")], Value::Bytes("[beep]".into()))
    }

    #[tokio::test]
    async fn it_trims_keys() {
        let log = parse_log(
            "{\"foo\"}:0, \"\"bop\":beep, {({score})}:78",
            Some(",".to_string()),
            Some(":".to_string()),
            false,
            &[],
            None,
            Some("\"{}".to_string()),
            None,
        )
        .await;
        assert!(log.contains(Lookup::from("foo")));
        assert!(log.contains(Lookup::from("bop")));
        assert!(log.contains(Lookup::from("({score})")));
    }

    #[tokio::test]
    async fn it_trims_values() {
        let log = parse_log(
            "foo:{\"0\"}, bop:\"beep\", score:{78}",
            Some(",".to_string()),
            Some(":".to_string()),
            false,
            &[("foo", "integer"), ("score", "integer")],
            None,
            None,
            Some("\"{}".to_string()),
        )
        .await;
        assert_eq!(log[Lookup::from("foo")], Value::Integer(0));
        assert_eq!(log[Lookup::from("bop")], Value::Bytes("beep".into()));
        assert_eq!(log[Lookup::from("score")], Value::Integer(78));
    }
}<|MERGE_RESOLUTION|>--- conflicted
+++ resolved
@@ -1,15 +1,7 @@
 use crate::{
     config::{log_schema, DataType, TransformConfig, TransformDescription},
-<<<<<<< HEAD
     event::{Event, LookupBuf, Value},
-    internal_events::{
-        KeyValueEventProcessed, KeyValueFieldDoesNotExist, KeyValueParseFailed,
-        KeyValueTargetExists,
-    },
-=======
-    event::{Event, Value},
     internal_events::{KeyValueFieldDoesNotExist, KeyValueParseFailed, KeyValueTargetExists},
->>>>>>> 507caed1
     transforms::{FunctionTransform, Transform},
     types::{parse_conversion_map, Conversion},
 };
